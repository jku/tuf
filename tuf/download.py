--- conflicted
+++ resolved
@@ -34,37 +34,20 @@
 import logging
 import timeit
 import tempfile
-<<<<<<< HEAD
-import requests
-=======
-
-import securesystemslib
-import securesystemslib.util
->>>>>>> 7d3921d5
 import six
-from urllib3.exceptions import ReadTimeoutError
-
-<<<<<<< HEAD
+
 import securesystemslib # pylint: disable=unused-import
 from securesystemslib import formats as sslib_formats
 
-import tuf
 from tuf import exceptions
 from tuf import formats
 from tuf import settings
 
-=======
-import tuf
-import tuf.fetcher
-import tuf.exceptions
-import tuf.formats
-
->>>>>>> 7d3921d5
 # See 'log.py' to learn how logging is handled in TUF.
 logger = logging.getLogger(__name__)
 
 
-def safe_download(url, required_length, fetcher):
+def safe_download(url, required_length, fetchr):
   """
   <Purpose>
     Given the 'url' and 'required_length' of the desired file, open a connection
@@ -105,13 +88,13 @@
   sslib_formats.URL_SCHEMA.check_match(url)
   formats.LENGTH_SCHEMA.check_match(required_length)
 
-  return _download_file(url, required_length, fetcher, STRICT_REQUIRED_LENGTH=True)
-
-
-
-
-
-def unsafe_download(url, required_length, fetcher):
+  return _download_file(url, required_length, fetchr, STRICT_REQUIRED_LENGTH=True)
+
+
+
+
+
+def unsafe_download(url, required_length, fetchr):
   """
   <Purpose>
     Given the 'url' and 'required_length' of the desired file, open a connection
@@ -152,13 +135,13 @@
   sslib_formats.URL_SCHEMA.check_match(url)
   formats.LENGTH_SCHEMA.check_match(required_length)
 
-  return _download_file(url, required_length, fetcher, STRICT_REQUIRED_LENGTH=False)
-
-
-
-
-
-def _download_file(url, required_length, fetcher, STRICT_REQUIRED_LENGTH=True):
+  return _download_file(url, required_length, fetchr, STRICT_REQUIRED_LENGTH=False)
+
+
+
+
+
+def _download_file(url, required_length, fetchr, STRICT_REQUIRED_LENGTH=True):
   """
   <Purpose>
     Given the url and length of the desired file, this function opens a
@@ -195,15 +178,6 @@
   <Returns>
     A file object that points to the contents of 'url'.
   """
-<<<<<<< HEAD
-
-  # Do all of the arguments have the appropriate format?
-  # Raise 'securesystemslib.exceptions.FormatError' if there is a mismatch.
-  sslib_formats.URL_SCHEMA.check_match(url)
-  formats.LENGTH_SCHEMA.check_match(required_length)
-
-=======
->>>>>>> 7d3921d5
   # 'url.replace('\\', '/')' is needed for compatibility with Windows-based
   # systems, because they might use back-slashes in place of forward-slashes.
   # This converts it to the common format.  unquote() replaces %xx escapes in a
@@ -216,62 +190,34 @@
   # the downloaded file.
   temp_file = tempfile.TemporaryFile()
 
-<<<<<<< HEAD
+  average_download_speed = 0
+  number_of_bytes_received = 0
+
   try:
-    # Use a different requests.Session per schema+hostname combination, to
-    # reuse connections while minimizing subtle security issues.
-    parsed_url = six.moves.urllib.parse.urlparse(url)
-
-    if not parsed_url.scheme or not parsed_url.hostname:
-      raise exceptions.URLParsingError(
-          'Could not get scheme and hostname from URL: ' + url)
-
-    session_index = parsed_url.scheme + '+' + parsed_url.hostname
-
-    logger.debug('url: ' + url)
-    logger.debug('session index: ' + session_index)
-
-    session = _sessions.get(session_index)
-
-    if not session:
-      session = requests.Session()
-      _sessions[session_index] = session
-
-      # Attach some default headers to every Session.
-      requests_user_agent = session.headers['User-Agent']
-      # Follows the RFC: https://tools.ietf.org/html/rfc7231#section-5.5.3
-      tuf_user_agent = 'tuf/' + tuf.__version__ + ' ' + requests_user_agent
-      session.headers.update({
-          # Tell the server not to compress or modify anything.
-          # https://developer.mozilla.org/en-US/docs/Web/HTTP/Headers/Accept-Encoding#Directives
-          'Accept-Encoding': 'identity',
-          # The TUF user agent.
-          'User-Agent': tuf_user_agent})
-
-      logger.debug('Made new session for ' + session_index)
-
-    else:
-      logger.debug('Reusing session for ' + session_index)
-
-    # Get the requests.Response object for this URL.
-    #
-    # Defer downloading the response body with stream=True.
-    # Always set the timeout. This timeout value is interpreted by requests as:
-    #  - connect timeout (max delay before first byte is received)
-    #  - read (gap) timeout (max delay between bytes received)
-    with session.get(url, stream=True,
-        timeout=settings.SOCKET_TIMEOUT) as response:
-
-      # Check response status.
-      response.raise_for_status()
-
-      # Download the contents of the URL, up to the required length, to a
-      # temporary file, and get the total number of downloaded bytes.
-      total_downloaded, average_download_speed = \
-        _download_fixed_amount_of_data(response, temp_file, required_length)
+    chunks = fetchr.fetch(url, required_length)
+    start_time = timeit.default_timer()
+    for chunk in chunks:
+
+      stop_time = timeit.default_timer()
+      temp_file.write(chunk)
+
+      # Measure the average download speed.
+      number_of_bytes_received += len(chunk)
+      seconds_spent_receiving = stop_time - start_time
+      average_download_speed = number_of_bytes_received / seconds_spent_receiving
+
+      if average_download_speed < settings.MIN_AVERAGE_DOWNLOAD_SPEED:
+        logger.debug('The average download speed dropped below the minimum'
+          ' average download speed set in tuf.settings.py. Stopping the'
+          ' download!')
+        break
+
+      else:
+        logger.debug('The average download speed has not dipped below the'
+          ' minimum average download speed set in tuf.settings.')
 
     # Does the total number of downloaded bytes match the required length?
-    _check_downloaded_length(total_downloaded, required_length,
+    _check_downloaded_length(number_of_bytes_received, required_length,
                              STRICT_REQUIRED_LENGTH=STRICT_REQUIRED_LENGTH,
                              average_download_speed=average_download_speed)
 
@@ -283,128 +229,6 @@
 
   else:
     return temp_file
-
-
-
-
-
-def _download_fixed_amount_of_data(response, temp_file, required_length):
-  """
-  <Purpose>
-    This is a helper function, where the download really happens. While-block
-    reads data from response a fixed chunk of data at a time, or less, until
-    'required_length' is reached.
-
-  <Arguments>
-    response:
-      The object for communicating with the server about the contents of a URL.
-
-    temp_file:
-      A temporary file where the contents at the URL specified by the
-      'response' object will be stored.
-
-    required_length:
-      The number of bytes that we must download for the file.  This is almost
-      always specified by the TUF metadata for the data file in question
-      (except in the case of timestamp metadata, in which case we would fix a
-      reasonable upper bound).
-
-  <Side Effects>
-    Data from the server will be written to 'temp_file'.
-
-  <Exceptions>
-    tuf.exceptions.SlowRetrievalError
-      will be raised if urllib3.exceptions.ReadTimeoutError is caught (if the
-      download times out).
-
-    Otherwise, runtime or network exceptions will be raised without question.
-
-  <Returns>
-    A (total_downloaded, average_download_speed) tuple, where
-    'total_downloaded' is the total number of bytes downloaded for the desired
-    file and the 'average_download_speed' calculated for the download
-    attempt.
-  """
-
-  # Keep track of total bytes downloaded.
-  number_of_bytes_received = 0
-=======
->>>>>>> 7d3921d5
-  average_download_speed = 0
-  number_of_bytes_received = 0
-
-  try:
-<<<<<<< HEAD
-    while True:
-      # We download a fixed chunk of data in every round. This is so that we
-      # can defend against slow retrieval attacks. Furthermore, we do not wish
-      # to download an extremely large file in one shot.
-      # Before beginning the round, sleep (if set) for a short amount of time
-      # so that the CPU is not hogged in the while loop.
-      if settings.SLEEP_BEFORE_ROUND:
-        time.sleep(settings.SLEEP_BEFORE_ROUND)
-
-      read_amount = min(
-          settings.CHUNK_SIZE, required_length - number_of_bytes_received)
-
-      # NOTE: This may not handle some servers adding a Content-Encoding
-      # header, which may cause urllib3 to misbehave:
-      # https://github.com/pypa/pip/blob/404838abcca467648180b358598c597b74d568c9/src/pip/_internal/download.py#L547-L582
-      data = response.raw.read(read_amount)
-
-      number_of_bytes_received = number_of_bytes_received + len(data)
-
-      # Data successfully read from the response.  Store it.
-      temp_file.write(data)
-
-      if number_of_bytes_received == required_length:
-        break
-=======
-    chunks = fetcher.fetch(url, required_length)
-    start_time = timeit.default_timer()
-    for chunk in chunks:
->>>>>>> 7d3921d5
-
-      stop_time = timeit.default_timer()
-      temp_file.write(chunk)
-
-      # Measure the average download speed.
-      number_of_bytes_received += len(chunk)
-      seconds_spent_receiving = stop_time - start_time
-      average_download_speed = number_of_bytes_received / seconds_spent_receiving
-
-      if average_download_speed < settings.MIN_AVERAGE_DOWNLOAD_SPEED:
-        logger.debug('The average download speed dropped below the minimum'
-<<<<<<< HEAD
-          ' average download speed set in tuf.settings.')
-=======
-          ' average download speed set in tuf.settings.py. Stopping the'
-          ' download!')
->>>>>>> 7d3921d5
-        break
-
-      else:
-        logger.debug('The average download speed has not dipped below the'
-          ' minimum average download speed set in tuf.settings.')
-
-    # Does the total number of downloaded bytes match the required length?
-    _check_downloaded_length(number_of_bytes_received, required_length,
-                             STRICT_REQUIRED_LENGTH=STRICT_REQUIRED_LENGTH,
-                             average_download_speed=average_download_speed)
-
-  except Exception:
-    # Close 'temp_file'.  Any written data is lost.
-    temp_file.close()
-    logger.debug('Could not download URL: ' + repr(url))
-    raise
-
-<<<<<<< HEAD
-  except ReadTimeoutError as e:
-    raise exceptions.SlowRetrievalError(str(e))
-=======
-  else:
-    return temp_file
->>>>>>> 7d3921d5
 
 
 
